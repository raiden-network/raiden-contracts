# Changelog

Documents changes that result in:
- smart contracts redeployment, especially ABI changes
- API changes in the package (externally used constants, externally used utilities and scripts)
- important bug fixes between releases

<<<<<<< HEAD
=======
## [0.38.0]
- [#1462](https://github.com/raiden-network/raiden-contracts/pull/1462) TokenNetwork: allow updating channel state anytime before a channel is settled
- [#1464](https://github.com/raiden-network/raiden-contracts/pull/1464) Use RDN as default token for service payments

>>>>>>> 72698797
## [0.37.6]
- [#1456](https://github.com/raiden-network/raiden-contracts/pull/1456) Add Python 3.9 support

## [0.37.5]
- Add missing deployment files for the unstable deployment done in 0.37.2.

## [0.37.3]

- [#1443](https://github.com/raiden-network/raiden-contracts/pull/1443) Remove `semver` dependency, which was causing version conflicts for other packages using `raiden-contracts`

## [0.37.2]

- [#1439](https://github.com/raiden-network/raiden-contracts/pull/1439) Provide additional unstable (development) deployment on goerli testnet
- [#1430](https://github.com/raiden-network/raiden-contracts/pull/1430) Allow reusing the ServiceRegistry when deploying contracts

## [0.37.0]

- New deployments for both mainnet and testnets (goerli, rinkeby, ropsten)
- Updated disclaimer

## [0.37.0-b3]

- Fix `CONTRACTS_VERSION`, which was outdated in 0.37.0-b2.

## [0.37.0-b2]

- [#1376](https://github.com/raiden-network/raiden-contracts/pull/1376) Support verification of TokenNetworks
- Test release of contracts on mainnet for Brainbot-internal testing. Do not use for anything else! The deprecation switch will be triggered soon!

## [0.37.0-beta]

- Practice deployment for next mainnet release

## [0.36.2]

- [#1372](https://github.com/raiden-network/raiden-contracts/pull/1372) Rename network to chain for consistency
- [#1371](https://github.com/raiden-network/raiden-contracts/pull/1371) Update `web3` and improve typing
- [#1363](https://github.com/raiden-network/raiden-contracts/pull/1363) Update `solc` to 0.6.3

## [0.36.1]

- [#1339](https://github.com/raiden-network/raiden-contracts/pull/1339) Update `web3` and related dependencies. This also enables an Istanbul compatible test chain.
- [#1361](https://github.com/raiden-network/raiden-contracts/pull/1361) Require `--service-registry-controller` during service contracts deployment.
- [#1360](https://github.com/raiden-network/raiden-contracts/pull/1360) Add Python 3.8 support

## [0.36.0]

- [#1355](https://github.com/raiden-network/raiden-contracts/pull/1355) update solc version to 0.5.16
- allow unlimited number of TokenNetworks in testnet deployment

## [0.35.0]

- No code changes, just different parameters for testnet deployments than in
  0.34. Settings are the same as in the 0.33 deployments, again.

## [0.34.0]

- [#1318](https://github.com/raiden-network/raiden-contracts/pull/1318) add `make install-dev`.
- [#1350](https://github.com/raiden-network/raiden-contracts/pull/1350) remove support for deploying unlimited contracts

## [0.33.3](https://github.com/raiden-network/raiden-contracts/releases/tag/v0.33.3) - 2019-10-24

- [#1313](https://github.com/raiden-network/raiden-contracts/pull/1313) fix deployment using --contracts-version CONTRACT_VERSION, even when ``data`` and ``data_CONTRACTS_VERSION`` contain different sources
- [#1299](https://github.com/raiden-network/raiden-contracts/pull/1299) fix consistency of data_0.25.2
- [#1306](https://github.com/raiden-network/raiden-contracts/pull/1306) move data_0.25.2 to data_0.33.0

## [0.33.2](https://github.com/raiden-network/raiden-contracts/releases/tag/v0.33.2) - 2019-10-17

- [#1296](https://github.com/raiden-network/raiden-contracts/pull/1296) re-deploy service contracts
- [#1296](https://github.com/raiden-network/raiden-contracts/pull/1296) removed Kovan deployment files (perhaps people don't use them)

## [0.33.1](https://github.com/raiden-network/raiden-contracts/releases/tag/v0.33.1) - 2019-10-15

- [#1288](https://github.com/raiden-network/raiden-contracts/pull/1288) fix MANIFEST.in
- More keyword arguments in Python scripts

## [0.33.0](https://github.com/raiden-network/raiden-contracts/releases/tag/v0.33.0) - 2019-10-12

- [#1260](https://github.com/raiden-network/raiden-contracts/pull/1260) Simplify the usage of ContractSourceManager. Users don't need to call compute_checksums() to initialize the object.
- Some refactoring and typo fixes.

## [0.32.0](https://github.com/raiden-network/raiden-contracts/releases/tag/v0.32.0) - 2019-09-25

- The minimum settlement window is now shorter (20 blocks) on test networks.
- [#1213](https://github.com/raiden-network/raiden-contracts/pull/1213) etherscan_verify.py now fails when a source imports a nonexistent file.
- Add many tests
- [#1205](https://github.com/raiden-network/raiden-contracts/pull/1205) When ServiceRegistry creates a new Deposit, ServiceRegistry asserts that the deadline is in the future.
- [#1238](https://github.com/raiden-network/raiden-contracts/pull/1238) Reward Proof now contains ``non_closing_address`` that goes together with ``non_closing_signature``.

## [0.31.0](https://github.com/raiden-network/raiden-contracts/releases/tag/v0.31.0) - 2019-08-20

- [#1163](https://github.com/raiden-network/raiden-contracts/pull/1163) MonitoringService.monitor() no longer works for service providers that are not registered in ServiceRegistry
- [#1177](https://github.com/raiden-network/raiden-contracts/pull/1177) When ServiceRegistry is deprecated, deposits can be immediately be withdrawn.

## [0.30.0](https://github.com/raiden-network/raiden-contracts/releases/tag/v0.30.0) - 2019-08-15

- [#1150](https://github.com/raiden-network/raiden-contracts/pull/1150) Use different message ID for chnanelClose() and updateNonClosingBalanceProof()
- [#1148](https://github.com/raiden-network/raiden-contracts/pull/1148) Add TokenNetworkRegistry's address to MonitoringService's constructor arguments
- [#1160](https://github.com/raiden-network/raiden-contracts/pull/1160) Revert the upgrade web3.py and other dependencies
- [#1151](https://github.com/raiden-network/raiden-contracts/pull/1151) OneToN doesn't work for service providers not registered in ServiceRegistry

## [0.29.1](https://github.com/raiden-network/raiden-contracts/releases/tag/v0.29.1) - 2019-08-13

- [#1153](https://github.com/raiden-network/raiden-contracts/pull/1153) Upgrade web3.py and other dependencies

## [0.29.0](https://github.com/raiden-network/raiden-contracts/releases/tag/v0.29.0) - 2019-07-26

- [#1143](https://github.com/raiden-network/raiden-contracts/pull/1143) Add ServiceRegistry.hasValidRegistration() function that returns whether a given address has a valid registration.

## [0.28.0](https://github.com/raiden-network/raiden-contracts/releases/tag/v0.28.0) - 2019-07-26

- [#1140](https://github.com/raiden-network/raiden-contracts/pull/1140) ServiceRegistry exposes the list of addresses that have made deposits

## [0.27.0](https://github.com/raiden-network/raiden-contracts/releases/tag/v0.27.0) - 2019-07-23

- [#1136](https://github.com/raiden-network/raiden-contracts/pull/1136) ServiceRegistry has a deprecation switch.
- [#1132](https://github.com/raiden-network/raiden-contracts/pull/1132) ServiceRegistry has a controller that can change parameters.
- [#1116](https://github.com/raiden-network/raiden-contracts/pull/1116) ServiceRegistry's required deposit changes dynamically.
- [#1124](https://github.com/raiden-network/raiden-contracts/pull/1124) TokenNetwork's closeChannel() can be called by anybody on behalf of the closing participant.
- [#1118](https://github.com/raiden-network/raiden-contracts/pull/1118) TokenNetwork's ChannelClosed and NonClosingBalanceProofUpdated events contain balance_hash from the submitted balance proofs.
- [#1126](https://github.com/raiden-network/raiden-contracts/pull/1126) TokenNetwork's ChannelSettled event contains locksroots of the two sets of pending transfers.

## [0.26.0](https://github.com/raiden-network/raiden-contracts/releases/tag/v0.26.0) - 2019-07-11

- [#1119](https://github.com/raiden-network/raiden-contracts/pull/1119) Changed the signature construction of monitoring reward proof so that a signature covers the whole reward proof
- [#1108](https://github.com/raiden-network/raiden-contracts/pull/1108) Added a new event DeprecationSwitch to TokenNetwork

## [0.25.1](https://github.com/raiden-network/raiden-contracts/releases/tag/v0.25.1) - 2019-07-03

- [#1101](https://github.com/raiden-network/raiden-contracts/pull/1101) Add more gas measurements about CustomToken calls

## [0.25.0](https://github.com/raiden-network/raiden-contracts/releases/tag/v0.25.0) - 2019-07-03

- [#1103](https://github.com/raiden-network/raiden-contracts/pull/1103) Add `expiration_block` argument to `TokenNetwork.setTotalWithdraw()`.
- [#1099](https://github.com/raiden-network/raiden-contracts/pull/1099) Remove `raiden_contracts.constants.GAS_REQUIRED_FOR*` constants. Use instead `raiden_contracts.contract_manager.gas_measurements()`.
- [#1079](https://github.com/raiden-network/raiden-contracts/pull/1079) Measure gas consumption of CustomToken.mint()
- [#1050](https://github.com/raiden-network/raiden-contracts/pull/1050) MonitoringService.claimReward() returns a boolean as the signature says

## [0.24.0](https://github.com/raiden-network/raiden-contracts/releases/tag/v0.24.0) - 2019-06-19

- [#1023](https://github.com/raiden-network/raiden-contracts/pull/1023) Remove `contract_version` variable from the contracts
- [#1070](https://github.com/raiden-network/raiden-contracts/pull/1070) Type-annotate `ChainID`s

## [0.23.0](https://github.com/raiden-network/raiden-contracts/releases/tag/v0.23.0) - 2019-06-07

- [#1013](https://github.com/raiden-network/raiden-contracts/pull/1013) Remove EndpointRegistry contract
- [#1024](https://github.com/raiden-network/raiden-contracts/pull/1024) When OneToN checks the signature of an IOU, it considers MessageTypeId.IOU
- [#1062](https://github.com/raiden-network/raiden-contracts/pull/1062) Stopped using Merkle trees; instead the concatenation of all submitted locks is hashed
- [#1043](https://github.com/raiden-network/raiden-contracts/pull/1062) This Changelog is supposed to appear in the package

## [0.22.0](https://github.com/raiden-network/raiden-contracts/releases/tag/v0.22.0) - 2019-06-03

- [#1034](https://github.com/raiden-network/raiden-contracts/pull/1034) Add gas.json in the package so `gas_measurements(contracts_version)` works.
- [#1025](https://github.com/raiden-network/raiden-contracts/pull/1025) MonitoringService.monitor() takes a signature that takes in the message ID.

## [0.21.0](https://github.com/raiden-network/raiden-contracts/releases/tag/v0.21.0) - 2019-05-28

- [#1027](https://github.com/raiden-network/raiden-contracts/pull/1027) Add `gas_measurements(contracts_version)` that shows the gas measurements as a dictionary.
- [#988](https://github.com/raiden-network/raiden-contracts/pull/988) Unlock-related functions' and events' arguments are renamed into `sender` and `receiver`

## [0.20.0](https://github.com/raiden-network/raiden-contracts/releases/tag/v0.20.0) - 2019-05-17

- [#979](https://github.com/raiden-network/raiden-contracts/pull/979) Start using SHA256 for the hashlock.
- [#979](https://github.com/raiden-network/raiden-contracts/pull/979) Start accepting zero as the secret.

## [0.19.1](https://github.com/raiden-network/raiden-contracts/releases/tag/v0.19.1) - 2019-05-14

- [#973](https://github.com/raiden-network/raiden-contracts/pull/973) Stop forcing a development-time dependency during the usual installation

## [0.19.0](https://github.com/raiden-network/raiden-contracts/releases/tag/v0.19.0) - 2019-05-09

- [#909](https://github.com/raiden-network/raiden-contracts/pull/909) MonitoringService prioritizes services
- [#853](https://github.com/raiden-network/raiden-contracts/pull/853) add chain_id in the IOU claims for OneToN
- [#928](https://github.com/raiden-network/raiden-contracts/pull/928) [#956](https://github.com/raiden-network/raiden-contracts/pull/956) black formatter is enabled
- [#896](https://github.com/raiden-network/raiden-contracts/pull/896) [#941](https://github.com/raiden-network/raiden-contracts/pull/941) Some Python code cleanup
- [#867](https://github.com/raiden-network/raiden-contracts/pull/867) get_contracts_deployment_info() returns None instead of raising a ValueError when no deployment file is found.
- [#863](https://github.com/raiden-network/raiden-contracts/pull/863) Deploy 0.4.0 version on Goerli

## [0.18.0](https://github.com/raiden-network/raiden-contracts/releases/tag/v0.18.0) - 2019-04-12

- [#831](https://github.com/raiden-network/raiden-contracts/pull/831) Add contracts_version=0.11.1 that includes Görli deployment

## [0.17.2](https://github.com/raiden-network/raiden-contracts/releases/tag/v0.17.2) - 2019-04-06

- [#813](https://github.com/raiden-network/raiden-contracts/pull/813) expose mypy type checking results to the other packages.

## [0.17.1](https://github.com/raiden-network/raiden-contracts/releases/tag/v0.17.1) - 2019-04-02

- [#809](https://github.com/raiden-network/raiden-contracts/pull/809) fix a bug in `get_contracts_deployment_info()`.

## [0.17.0](https://github.com/raiden-network/raiden-contracts/releases/tag/v0.17.0) - 2019-03-27

- [#711](https://github.com/raiden-network/raiden-contracts/pull/711) Re-enable setTotalWithdraw() function of TokenNetwork contract.
- [#788](https://github.com/raiden-network/raiden-contracts/pull/788) Fix a bug that prevented deploying 0.3._ TokenNetworks
- [#785](https://github.com/raiden-network/raiden-contracts/pull/785) Require click>=7.0

## [0.16.0](https://github.com/raiden-network/raiden-contracts/releases/tag/v0.16.0) - 2019-03-26

- [#775](https://github.com/raiden-network/raiden-contracts/pull/775) Added contract_manager.get_contracts_deployed_info() that takes a module (`SERVICES`, `RAIDEN` or `ALL`) instead of `services:bool`
- [#775](https://github.com/raiden-network/raiden-contracts/pull/775) Deprecated get_contracts_deployed() whose name sounded wrong and that had to be called twice.
- [#755](https://github.com/raiden-network/raiden-contracts/pull/755) deploy script does not take --registry option anymore.  Use --token-network-registry instead.

## [0.15.0](https://github.com/raiden-network/raiden-contracts/releases/tag/v0.15.0) - 2019-03-19

- [#749](https://github.com/raiden-network/raiden-contracts/pull/749) Fixed the problem where Monitoring Services were rewarded too late
- [#741](https://github.com/raiden-network/raiden-contracts/pull/741) Removed raiden_contracts/contracts. Instead, please edit raiden_contracts/data/source directly.

## [0.14.0](https://github.com/raiden-network/raiden-contracts/releases/tag/v0.14.0) - 2019-03-11

- [#720](https://github.com/raiden-network/raiden-contracts/pull/720) Removed checks in MonitoringService.canMonitor() until the design is determined.
- [#696](https://github.com/raiden-network/raiden-contracts/pull/696) ContractManager created with version=None has contracts_version == None
- [#678](https://github.com/raiden-network/raiden-contracts/pull/678) Add a deployment-time configurable limit on the whole balance of UserDeposit
- [#678](https://github.com/raiden-network/raiden-contracts/pull/678) Deployment script's `service` command takes an additional option `--user-deposit-whole-limit`

## [0.13.0](https://github.com/raiden-network/raiden-contracts/releases/tag/v0.13.0) - 2019-03-04

- [#655](https://github.com/raiden-network/raiden-contracts/pull/655) Deployment script's `register` command takes two additional options --channel-participant-deposit-limit and --token-network-deposit-limit
- [#655](https://github.com/raiden-network/raiden-contracts/pull/655) TokenNetworkRegistry's createERC20TokenNetwork() function takes two additional arguments `_channel_participant_deposit_limit` and `_token_network_deposit_limit`.
- [#655](https://github.com/raiden-network/raiden-contracts/pull/655) TokenNetwork's constructor takes two additional arguments `_channel_participant_deposit_limit` and `_token_network_deposit_limit`
- [#652](https://github.com/raiden-network/raiden-contracts/pull/652) TokenNetworkRegistry's constructor takes an additional argument `max_number_of_token_networks`
- [#651](https://github.com/raiden-network/raiden-contracts/pull/651) Removed flavors

## [0.12.0](https://github.com/raiden-network/raiden-contracts/releases/tag/v0.12.0) - 2019-02-28

- Add data/gas.json that contains gas measurements on the development version.
- Move Raiden contracts to "raiden" subdir, so that the imports match the directory layout.
- `contracts_data_path`, `contracts_precompiled_path` and `contracts_gas_path` require an additional `flavor` argument (either `Flavor.Limited` or `Flavor.Unlimited`).
- Started providing Solidity sources next to the deployment data in `raiden_contracts/data`

## [0.11.0](https://github.com/raiden-network/raiden-contracts/releases/tag/v0.11.0) - 2019-02-14

- Deployed on testnets with a new fake token for service payments.

## [0.10.1](https://github.com/raiden-network/raiden-contracts/releases/tag/v0.10.1) - 2019-02-13

- [#557](https://github.com/raiden-network/raiden-contracts/pull/557) Revert the new gas measurements

## [0.10.0](https://github.com/raiden-network/raiden-contracts/releases/tag/v0.10.0) - 2019-02-13

- https://github.com/raiden-network/raiden-contracts/compare/v0.9.0...master
- rename RaidenServiceBundle contract to ServiceRegistry
- [#485](https://github.com/raiden-network/raiden-contracts/pull/485) Add OneToN contract
- [#468](https://github.com/raiden-network/raiden-contracts/pull/468) Remove `raiden-libs` dependency
- [#448](https://github.com/raiden-network/raiden-contracts/pull/448) Add UserDepositContract

## [0.9.0](https://github.com/raiden-network/raiden-contracts/releases/tag/v0.9.0) - 2019-01-23

- https://github.com/raiden-network/raiden-contracts/compare/v0.8.0...v0.9.0
- various changes in the smart contract comments
- various documentation updates
- internal tests structure updates
- addition of docstrings in the existing tests
- [#426](https://github.com/raiden-network/raiden-contracts/pull/426) Add support for deploying the testnet `0.3._` version (not to be used in production)
- [#407](https://github.com/raiden-network/raiden-contracts/pull/407) Fix bug in deployment that recompiled the contracts
- [#396](https://github.com/raiden-network/raiden-contracts/pull/396) Introducing mypy in Travis builds
- [#379](https://github.com/raiden-network/raiden-contracts/pull/379) [#404](https://github.com/raiden-network/raiden-contracts/pull/404) Removing `raiden-libs` dependency
- [#372](https://github.com/raiden-network/raiden-contracts/pull/372) MSC - Prefix reward hash with "Ethereum Signed Message"
- [#366](https://github.com/raiden-network/raiden-contracts/pull/366) Additional `MonitoringService` `require` check
- [#363](https://github.com/raiden-network/raiden-contracts/pull/363) Refactor equals() function
- [#360](https://github.com/raiden-network/raiden-contracts/pull/360) Update monitoring service to core contracts changes

## [0.8.0](https://github.com/raiden-network/raiden-contracts/releases/tag/v0.8.0) - 2018-11-12

### Changed

- https://github.com/raiden-network/raiden-contracts/compare/v0.7.0...v0.8.0
- [#345](https://github.com/raiden-network/raiden-contracts/pull/345) Script for verifying contracts with etherscan
- [#348](https://github.com/raiden-network/raiden-contracts/pull/348) Add required gas for creating a `TokenNetwork` in `constants.py`

## [0.7.0](https://github.com/raiden-network/raiden-contracts/releases/tag/v0.7.0) - 2018-10-25

### Changed

- Red Eyes Bug Bounty Release on Mainnet
- https://github.com/raiden-network/raiden-contracts/compare/v0.6.0...v0.7.0

## [0.6.0](https://github.com/raiden-network/raiden-contracts/releases/tag/v0.6.0) - 2018-10-17

### Changed

https://github.com/raiden-network/raiden-contracts/compare/v0.5.0...v0.6.0

## [0.5.1](https://github.com/raiden-network/raiden-contracts/releases/tag/v0.5.1) - 2018-10-12

### Changed

https://github.com/raiden-network/raiden-contracts/compare/v0.5.0...v0.5.1

## [0.5.0](https://github.com/raiden-network/raiden-contracts/releases/tag/v0.5.0) - 2018-10-11

### Changed

https://github.com/raiden-network/raiden-contracts/compare/v0.4.0...v0.5.0

## [0.4.1](https://github.com/raiden-network/raiden-contracts/releases/tag/v0.4.1) - 2018-10-05

### Changed

https://github.com/raiden-network/raiden-contracts/compare/v0.4.0...v0.4.1

## [0.4.0](https://github.com/raiden-network/raiden-contracts/releases/tag/v0.4.0) - 2018-09-21

### Changed

https://github.com/raiden-network/raiden-contracts/compare/v0.3.0...v0.4.0

## [0.3.1](https://github.com/raiden-network/raiden-contracts/releases/tag/v0.3.1) - 2018-09-17

### Changed

https://github.com/raiden-network/raiden-contracts/compare/v0.3.0...v0.3.1

## [0.3.0](https://github.com/raiden-network/raiden-contracts/releases/tag/v0.3.0) - 2018-09-07

### Changed

https://github.com/raiden-network/raiden-contracts/compare/v0.2.0...v0.3.0

## [0.2.0](https://github.com/raiden-network/raiden-contracts/releases/tag/v0.2.0) - 2018-08-10

### Changed

- First python package release<|MERGE_RESOLUTION|>--- conflicted
+++ resolved
@@ -5,13 +5,10 @@
 - API changes in the package (externally used constants, externally used utilities and scripts)
 - important bug fixes between releases
 
-<<<<<<< HEAD
-=======
 ## [0.38.0]
 - [#1462](https://github.com/raiden-network/raiden-contracts/pull/1462) TokenNetwork: allow updating channel state anytime before a channel is settled
 - [#1464](https://github.com/raiden-network/raiden-contracts/pull/1464) Use RDN as default token for service payments
 
->>>>>>> 72698797
 ## [0.37.6]
 - [#1456](https://github.com/raiden-network/raiden-contracts/pull/1456) Add Python 3.9 support
 
